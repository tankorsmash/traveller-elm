--- conflicted
+++ resolved
@@ -246,11 +246,8 @@
     | MapMouseMove ( Float, Float )
     | DownloadedRoute ( RequestEntry, String ) (Result Http.Error (List Route))
     | SetHexSize Int
-<<<<<<< HEAD
     | JumpToShip
-=======
     | ZoomToHex HexAddress
->>>>>>> 3e0f4a1a
 
 
 {-| Where the Hex is on the screen, in pixel coordinates
@@ -2096,13 +2093,13 @@
                                         |> Maybe.withDefault "???"
                                    )
                     , el
-<<<<<<< HEAD
                         [ Element.alignBottom
                         , Font.size 14
+                        , Font.underline
                         , uiDeepnightColorFontColour
                         , Element.alignRight
                         , Element.pointer
-                        , Element.Events.onClick <| JumpToShip
+                        , Events.onClick <| JumpToShip
                         ]
                       <|
                         text <|
@@ -2115,22 +2112,6 @@
                                         Nothing ->
                                             "???"
                                    )
-=======
-                        [ Font.underline
-                        , Element.pointer
-                        , Element.alignBottom
-                        , Font.size 14
-                        , uiDeepnightColorFontColour
-                        , Element.alignRight
-                        , Events.onClick (ZoomToHex model.playerHex)
-                        ]
-                        ("Revelation @ "
-                            ++ (universalHexLabelMaybe model.sectors model.playerHex
-                                    |> Maybe.withDefault "???"
-                               )
-                            |> text
-                        )
->>>>>>> 3e0f4a1a
                     ]
                 , Element.html <|
                     -- Note: we use elm-css for type-safe CSS, so we need to use the Html.Styled.* dropins for Html.
