--- conflicted
+++ resolved
@@ -42,11 +42,7 @@
 import Svg.Styled.Attributes as SvgAttrs exposing (points, viewBox)
 import Svg.Styled.Events as SvgEvents
 import Task
-<<<<<<< HEAD
-import Traveller.HexAddress as HexAddress exposing (HexAddress, universalHexX, universalHexY)
-=======
-import Traveller.HexAddress as HexAddress exposing (HexAddress, hexLabel, toSectorKey)
->>>>>>> 5d15fa3b
+import Traveller.HexAddress as HexAddress exposing (HexAddress, hexLabel, toSectorKey, universalHexX, universalHexY)
 import Traveller.Parser as TravellerParser
 import Traveller.Point exposing (StellarPoint)
 import Traveller.Sector exposing (Sector, SectorDict, codecSector, sectorKey)
@@ -431,13 +427,8 @@
         ]
 
 
-<<<<<<< HEAD
-viewHexDetailed : SolarSystem -> HexAddress -> HexAddress -> VisualHexOrigin -> Float -> Svg Msg
-viewHexDetailed solarSystem _ hexAddress (( vox, voy ) as visualOrigin) size =
-=======
-renderHexWithStar : StarSystem -> HexAddress -> HexAddress -> HexOrigin -> Float -> Svg Msg
-renderHexWithStar starSystem _ hexAddress (( x, y ) as origin) size =
->>>>>>> 5d15fa3b
+renderHexWithStar : StarSystem -> HexAddress -> HexAddress -> VisualHexOrigin -> Float -> Svg Msg
+renderHexWithStar starSystem _ hexAddress (( vox, voy ) as visualOrigin) size =
     let
         si =
             starSystem.surveyIndex
@@ -510,7 +501,7 @@
 
                         starPos =
                             if idx == 0 then
-                                ( toFloat x, toFloat y )
+                                ( toFloat vox, toFloat voy )
 
                             else
                                 rotatePoint size (idx + 2) primaryPos 60 20
@@ -1505,16 +1496,28 @@
                         --        text <| "None yet"
                         ]
                     ]
-<<<<<<< HEAD
-                , case model.sidebarSystemAndSI of
-                    Just ( viewingAddress, si ) ->
+                , case model.selectedHex of
+                    Just viewingAddress ->
                         case model.solarSystems |> Dict.get (HexAddress.toKey viewingAddress) of
-                            Just (LoadedSolarSystem solarSystem) ->
-                                viewSystemDetailsSidebar
-                                    ( viewingAddress, si )
-                                    model.sidebarHoverText
-                                    solarSystem
-                                    model.selectedStellarObject
+                            Just (LoadedSolarSystem s) ->
+                                let
+                                    key =
+                                        toSectorKey viewingAddress
+
+                                    hexDescription =
+                                        case Dict.get key model.sectors of
+                                            Just sector ->
+                                                sector.name ++ " " ++ hexLabel viewingAddress
+
+                                            Nothing ->
+                                                "Hex Address: " ++ HexAddress.toKey viewingAddress
+
+                                    foo =
+                                        column [ centerX, centerY, Font.size 10, Element.moveDown 20 ]
+                                            [ text <| hexDescription
+                                            ]
+                                in
+                                foo
 
                             Just LoadingSolarSystem ->
                                 column [ centerX, centerY, Font.size 10, Element.moveDown 20 ]
@@ -1539,24 +1542,6 @@
                                     [ text "No solar system data found for system."
                                     , text <| "Hex Address: " ++ HexAddress.toString viewingAddress
                                     ]
-=======
-                , case model.selectedHex of
-                    Just viewingAddress ->
-                        let
-                            key =
-                                toSectorKey viewingAddress
-
-                            hexDescription =
-                                case Dict.get key model.sectors of
-                                    Just sector ->
-                                        sector.name ++ " " ++ hexLabel viewingAddress
-
-                                    Nothing ->
-                                        "Hex Address: " ++ HexAddress.toKey viewingAddress
-                        in
-                        column [ centerX, centerY, Font.size 10, Element.moveDown 20 ]
-                            [ text <| hexDescription
-                            ]
 
                     Nothing ->
                         column [ centerX, centerY, Font.size 10, Element.moveDown 20 ]
@@ -1568,8 +1553,6 @@
                             model.sidebarHoverText
                             solarSystem
                             model.selectedStellarObject
->>>>>>> 5d15fa3b
-
                     Nothing ->
                         column [ centerX, centerY, Font.size 10, Element.moveDown 20 ]
                             [ text "Click a hex to view system details."
