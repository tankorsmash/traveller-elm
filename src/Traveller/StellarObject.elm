module Traveller.StellarObject exposing (StarData(..), StarDataConfig, StellarObject(..), codecStarData, codecStellarObject, getStarDataConfig, sampleStellarObject, starColourRGB)

import Codec exposing (Codec)
<<<<<<< HEAD
import Json.Decode as Decode
import Json.Decode.Pipeline as Decode
=======
import Json.Decode as JsDecode
import Json.Encode as JsEncode
import Parser exposing ((|.), (|=), Parser)
import Parser.Extras as Parser
import Random.Char as Codec
>>>>>>> d08b43db
import Traveller.Atmosphere exposing (StellarAtmosphere, codecStellarAtmosphere)
import Traveller.Hydrographics exposing (StellarHydrographics, codecStellarHydrographics)
import Traveller.Orbit exposing (StellarOrbit, codecStellarOrbit)
import Traveller.Point exposing (StellarPoint, codecStellarPoint)
import Traveller.Population exposing (StellarPopulation, codecStellarPopulation)
import Traveller.StellarMoon exposing (MoonData, decodeMoonData)


type StarColour
    = Blue
    | BlueWhite
    | White
    | YellowWhite
    | Yellow
    | LightOrange
    | OrangeRed
    | Red
    | Brown
    | DeepDimRed


codecStarColour : Codec StarColour
codecStarColour =
    Codec.enum Codec.string
        [ ( "Blue", Blue )
        , ( "Blue White", BlueWhite )
        , ( "White", White )
        , ( "Yellow White", YellowWhite )
        , ( "Yellow", Yellow )
        , ( "Light Orange", LightOrange )
        , ( "Orange Red", OrangeRed )
        , ( "Red", Red )
        , ( "Brown", Brown )
        , ( "Deep Dim Red", DeepDimRed )
        ]


starColourRGB : StarColour -> String
starColourRGB colour =
    case colour of
        Blue ->
            "#000077"

        BlueWhite ->
            "#87cefa"

        White ->
            "#FFFFFF"

        YellowWhite ->
            "#ffffe0"

        Yellow ->
            "#ffff00"

        LightOrange ->
            "#ffbf00"

        OrangeRed ->
            "#ff4500"

        Red ->
            "#ff0000"

        Brown ->
            "#f4a460"

        DeepDimRed ->
            "#800000"


{-| the data structure for a stellar object.
It needs to be separate from StellarObject so that it can nest within itself
-}
type alias StellarData =
    { orbitPosition : StellarPoint
    , inclination : Float
    , eccentricity : Float
    , effectiveHZCODeviation : Maybe Float
    , size : Maybe String
    , orbit : StellarOrbit
    , period : Maybe Float
    , composition : Maybe String
    , retrograde : Maybe Bool
    , trojanOffset : Maybe Float
    , axialTilt : Maybe Float
    , moons : Maybe (List MoonData)
    , biomassRating : Maybe Int
    , biocomplexityCode : Maybe Int
    , biodiversityRating : Maybe Int
    , compatibilityRating : Maybe Int
    , resourceRating : Maybe Int
    , currentNativeSophont : Maybe Bool
    , extinctNativeSophont : Maybe Bool
    , hasRing : Maybe Bool
    , orbitType : Int
    , atmosphere : Maybe StellarAtmosphere
    , hydrographics : Maybe StellarHydrographics
    , population : Maybe StellarPopulation
    , governmentCode : Maybe Int
    , lawLevelCode : Maybe Int
    , starPort : Maybe String
    , techLevel : Maybe Int
    , tradeCodes : Maybe (List String)
    , albedo : Maybe Float
    , density : Maybe Float
    , greenhouse : Maybe Int
    , meanTemperature : Maybe Float
    , orbitSequence : String
    , uwp : Maybe String
    , code : Maybe String
    , jumpShadow : Maybe Float
    , safeJumpTime : String
    }


type StellarObject
    = -- needs to be a type instead of an alias, because its recursive
      StellarObject StellarData


buildStellarObject =
    \orbPos incl ecc effHZCODev size orbit period comp retro troj axTilt moons biomass bioComplex bioDiversity compat resource currentNative extinctNative hasRing orbitType atm hydro pop gov law starPort tech tradeCodes albedo dens green meanTemp orbitSeq uwp code jumpShadow safeJumpTime ->
        -- StellarObject
        { orbitPosition = orbPos
        , inclination = incl
        , eccentricity = ecc
        , effectiveHZCODeviation = effHZCODev
        , size = size
        , orbit = orbit
        , period = period
        , composition = comp
        , retrograde = retro
        , trojanOffset = troj
        , axialTilt = axTilt
        , moons = moons
        , biomassRating = biomass
        , biocomplexityCode = bioComplex
        , biodiversityRating = bioDiversity
        , compatibilityRating = compat
        , resourceRating = resource
        , currentNativeSophont = currentNative
        , extinctNativeSophont = extinctNative
        , hasRing = hasRing
        , orbitType = orbitType
        , atmosphere = atm
        , hydrographics = hydro
        , population = pop
        , governmentCode = gov
        , lawLevelCode = law
        , starPort = starPort
        , techLevel = tech
        , tradeCodes = tradeCodes
        , albedo = albedo
        , density = dens
        , greenhouse = green
        , meanTemperature = meanTemp
        , orbitSequence = orbitSeq
        , uwp = uwp
        , code = code
        , jumpShadow = jumpShadow
        , safeJumpTime = safeJumpTime
        }



--codecStellarObject : Decode.Decoder StellarObject
--codecStellarObject =
--    Decode.succeed StellarObject
--        |> Codec.field "orbitPosition" .orbitPosition codecStellarPoint
--        |> Codec.field "inclination" .inclination Codec.float
--        |> Codec.field "eccentricity" .eccentricity Codec.float
--        |> Codec.field "effectiveHZCODeviation" .effectiveHZCODeviation (Codec.nullable Codec.float)
--        |> Codec.maybeField "size" .size Codec.string
--        |> Codec.field "orbit" .orbit codecStellarOrbit
--        |> Codec.nullableField "period" .period Codec.float
--        |> Codec.maybeField "composition" .composition Codec.string
--        |> Codec.maybeField "retrograde" .retrograde Codec.bool
--        |> Codec.maybeField "trojanOffset" .trojanOffset Codec.float
--        |> Codec.maybeField "axialTilt" .axialTilt Codec.float
--        |> Codec.maybeField "moons" .moons (Decode.list decodeMoonData)
--        |> Codec.maybeField "biomassRating" .biomassRating Codec.int
--        |> Codec.maybeField "biocomplexityCode" .biocomplexityCode Codec.int
--        |> Codec.maybeField "biodiversityRating" .biodiversityRating Codec.int
--        |> Codec.maybeField "compatibilityRating" .compatibilityRating Codec.int
--        |> Codec.maybeField "resourceRating" .resourceRating Codec.int
--        |> Codec.maybeField "currentNativeSophont" .currentNativeSophont Codec.bool
--        |> Codec.maybeField "extinctNativeSophont" .extinctNativeSophont Codec.bool
--        |> Codec.maybeField "hasRing" .hasRing Codec.bool
--        |> Codec.field "orbitType" .orbitType Codec.int
--        |> Codec.maybeField "atmosphere" .atmosphere codecStellarAtmosphere
--        |> Codec.maybeField "hydrographics" .hydrographics codecStellarHydrographics
--        |> Codec.maybeField "population" .population codecStellarPopulation
--        |> Codec.maybeField "governmentCode" .governmentCode Codec.int
--        |> Codec.maybeField "lawLevelCode" .lawLevelCode Codec.int
--        |> Codec.maybeField "starPort" .starPort Codec.string
--        |> Codec.maybeField "techLevel" .techLevel Codec.int
--        |> Codec.maybeField "tradeCodes" .tradeCodes (Codec.list Codec.string)
--        |> Codec.maybeField "albedo" .albedo Codec.float
--        |> Codec.maybeField "density" .density Codec.float
--        |> Codec.maybeField "greenhouse" .greenhouse Codec.int
--        |> Codec.maybeField "meanTemperature" .meanTemperature Codec.float
--        |> Codec.field "orbitSequence" .orbitSequence Codec.string
--        |> Codec.maybeField "uwp" .uwp Codec.string
--        |> Codec.maybeField "code" .code Codec.string
--        |> Codec.optionalField "jumpShadow" .jumpShadow Codec.float
--        |> Codec.field "safeJumpTime" .safeJumpTime Codec.string
--        |> Codec.buildObject
--        |> -- Codec.map needs a way to go from object, and a way to go back to object
--           Codec.map StellarObject (\(StellarObject data) -> data)
--


sampleStellarObject : String
sampleStellarObject =
    """
   {
      "orbitPosition": {
        "x": 6402486.238018146,
        "y": 18065208.668342955
      },
      "inclination": 6,
      "eccentricity": 0.2138419510306176,
      "effectiveHZCODeviation": 9.347833368041591,
      "size": "S",
      "orbit": 0.32029549592764617,
      "period": 0.04372400061536713,
      "composition": "Exotic Ice",
      "retrograde": false,
      "trojanOffset": null,
      "axialTilt": 55.26778554821404,
      "moons": [],
      "biomassRating": 0,
      "biocomplexityCode": 0,
      "biodiversityRating": 0,
      "compatibilityRating": 0,
      "resourceRating": 2,
      "currentNativeSophont": false,
      "extinctNativeSophont": false,
      "hasRing": false,
      "orbitType": 13,
      "atmosphere": {
        "code": 0,
        "irritant": false,
        "taint": {
          "subtype": "",
          "code": "",
          "severity": 0,
          "persistence": 0
        },
        "characteristic": "",
        "bar": 0.9165077659702823,
        "gasType": null,
        "density": "Standard",
        "hazardCode": null
      },
      "hydrographics": {
        "code": 0,
        "distribution": 0
      },
      "population": {
        "code": 0,
        "concentrationRating": null
      },
      "governmentCode": 0,
      "lawLevelCode": 0,
      "starPort": "X",
      "techLevel": 0,
      "tradeCodes": [],
      "albedo": 0.67,
      "density": 0.01944642549312882,
      "greenhouse": 0,
      "meanTemperature": 644.0929526494541,
      "orbitSequence": "A V"
    }
    """


type alias TerrestrialData =
    { orbitPosition : StellarPoint
    , inclination : Float
    , eccentricity : Float
    , effectiveHZCODeviation : Float
    , size : Int
    , orbit : Float
    , period : Float
    , composition : String
    , retrograde : Bool
    , trojanOffset : Maybe Float
    , axialTilt : Float
    , moons : List MoonData
    , biomassRating : Int
    , biocomplexityCode : Int
    , biodiversityRating : Int
    , compatibilityRating : Int
    , resourceRating : Int
    , currentNativeSophont : Bool
    , extinctNativeSophont : Bool
    , hasRing : Bool
    , albedo : Float
    , density : Float
    , greenhouse : Float
    , meanTemperature : Float
    , nativeSophont : Bool
    , extinctSophont : Bool
    , habitableRating : Int
    , orbitSequence : String
    , uwp : String
    , diameter : Float
    , gravity : Float
    , mass : Float
    , escapeVelocity : Float
    , safeJumpTime : String
    }


type alias PlanetoidData =
    { orbitPosition : StellarPoint
    , inclination : Float
    , eccentricity : Float
    , effectiveHZCODeviation : Float
    , size : String
    , orbit : Float
    , period : Float
    , composition : String
    , retrograde : Bool
    , trojanOffset : Maybe Float
    , axialTilt : Float
    , moons : List MoonData
    , biomassRating : Int
    , biocomplexityCode : Int
    , biodiversityRating : Int
    , compatibilityRating : Int
    , resourceRating : Int
    , currentNativeSophont : Bool
    , extinctNativeSophont : Bool
    , hasRing : Bool
    , albedo : Float
    , density : Float
    , greenhouse : Float
    , meanTemperature : Float
    , orbitSequence : String
    , uwp : String
    , diameter : Float
    , gravity : Maybe Float
    , mass : Maybe Float
    , escapeVelocity : Maybe Float
    , safeJumpTime : String
    }


type alias GasGiantData =
    { orbitPosition : StellarPoint
    , inclination : Float
    , eccentricity : Float
    , effectiveHZCODeviation : Maybe Float
    , code : String
    , diameter : Float
    , mass : Float
    , orbit : Float
    , moons : List MoonData
    , hasRing : Bool
    , trojanOffset : Maybe Float
    , axialTilt : Float
    , period : Float
    , orbitSequence : String
    , safeJumpTime : String
    }


type alias PlanetoidBeltData =
    { orbitPosition : StellarPoint
    , inclination : Float
    , eccentricity : Float
    , effectiveHZCODeviation : Float
    , orbit : Float
    , mType : Float
    , sType : Float
    , cType : Float
    , oType : Float
    , span : Float
    , bulk : Float
    , resourceRating : Float
    , period : Float
    , orbitSequence : String
    , uwp : String
    , safeJumpTime : String
    }


type alias StarDataConfig =
    { orbitPosition : StellarPoint
    , inclination : Int
    , eccentricity : Float
    , effectiveHZCODeviation : Float
    , stellarClass : String
    , stellarType : String
    , subtype : Maybe Int
    , orbitType : Int
    , mass : Float
    , diameter : Float
    , temperature : Int
    , age : Float
    , colour : StarColour
    , companion : Maybe StarData
    , orbit : Float
    , period : Float
    , baseline : Int
    , stellarObjects : List StellarObjectX
    , orbitSequence : String
    , jump : Float
    }


type StarData
    = StarData StarDataConfig


getStarDataConfig : StarData -> StarDataConfig
getStarDataConfig (StarData starDataConfig) =
    starDataConfig


type StellarObjectX
    = GasGiant GasGiantData
    | TerrestrialPlanet TerrestrialData
    | PlanetoidBelt PlanetoidBeltData
    | Planetoid PlanetoidData
    | Star StarData


<<<<<<< HEAD
decodePlanetoidBeltData : Decode.Decoder PlanetoidBeltData
decodePlanetoidBeltData =
    Decode.succeed PlanetoidBeltData
        |> Decode.required "orbitPosition" (Codec.decoder codecStellarPoint)
        |> Decode.required "inclination" Decode.float
        |> Decode.required "eccentricity" Decode.float
        |> Decode.required "effectiveHZCODeviation" Decode.float
        |> Decode.required "orbit" Decode.float
        |> Decode.required "mType" Decode.float
        |> Decode.required "sType" Decode.float
        |> Decode.required "cType" Decode.float
        |> Decode.required "oType" Decode.float
        |> Decode.required "span" Decode.float
        |> Decode.required "bulk" Decode.float
        |> Decode.required "resourceRating" Decode.float
        |> Decode.required "period" Decode.float
        |> Decode.required "orbitSequence" Decode.string
        |> Decode.required "uwp" Decode.string
        |> Decode.required "safeJumpTime" Decode.string


decodeGasGiantData : Decode.Decoder GasGiantData
decodeGasGiantData =
    Decode.succeed GasGiantData
        |> Decode.required "orbitPosition" (Codec.decoder codecStellarPoint)
        |> Decode.required "inclination" Decode.float
        |> Decode.required "eccentricity" Decode.float
        |> Decode.required "effectiveHZCODeviation" (Decode.nullable Decode.float)
        |> Decode.required "code" Decode.string
        |> Decode.required "diameter" Decode.float
        |> Decode.required "mass" Decode.float
        |> Decode.required "orbit" Decode.float
        |> Decode.required "moons" (Decode.list decodeMoonData)
        |> Decode.required "hasRing" Decode.bool
        |> Decode.required "trojanOffset" (Decode.nullable Decode.float)
        |> Decode.required "axialTilt" Decode.float
        |> Decode.required "period" Decode.float
        |> Decode.required "orbitSequence" Decode.string
        |> Decode.required "safeJumpTime" Decode.string



--codecGasGiantData : Codec GasGiantData
--codecGasGiantData =
--    Codec.object
--        GasGiantData
--        |> Codec.field "orbitPosition" .orbitPosition codecStellarPoint
--        |> Codec.field "inclination" .inclination Codec.float
--        |> Codec.field "eccentricity" .eccentricity Codec.float
--        |> Codec.field "effectiveHZCODeviation" .effectiveHZCODeviation (Codec.nullable Codec.float)
--        |> Codec.field "code" .code Codec.string
--        |> Codec.field "diameter" .diameter Codec.float
--        |> Codec.field "mass" .mass Codec.float
--        |> Codec.field "orbit" .orbit Codec.float
--        |> Codec.field "moons" .moons (Codec.list decodeMoonData)
--        |> Codec.field "hasRing" .hasRing Codec.bool
--        |> Codec.field "trojanOffset" .trojanOffset (Codec.nullable Codec.float)
--        |> Codec.field "axialTilt" .orbit Codec.float
--        |> Codec.field "period" .orbit Codec.float
--        |> Codec.field "orbitSequence" .orbitSequence Codec.string
--        |> Codec.field "safeJumpTime" .safeJumpTime Codec.string
--        |> Codec.buildObject


decodeTerrestrialData : Decode.Decoder TerrestrialData
decodeTerrestrialData =
    Decode.succeed TerrestrialData
        |> Decode.required "orbitPosition" (Codec.decoder codecStellarPoint)
        |> Decode.required "inclination" Decode.float
        |> Decode.required "eccentricity" Decode.float
        |> Decode.required "effectiveHZCODeviation" Decode.float
        |> Decode.required "size" Decode.int
        |> Decode.required "orbit" Decode.float
        |> Decode.required "period" Decode.float
        |> Decode.required "composition" Decode.string
        |> Decode.required "retrograde" Decode.bool
        |> Decode.required "trojanOffset" (Decode.nullable Decode.float)
        |> Decode.required "axialTilt" Decode.float
        |> Decode.required "moons" (Decode.list decodeMoonData)
        |> Decode.required "biomassRating" Decode.int
        |> Decode.required "biocomplexityCode" Decode.int
        |> Decode.required "biodiversityRating" Decode.int
        |> Decode.required "compatibilityRating" Decode.int
        |> Decode.required "resourceRating" Decode.int
        |> Decode.required "currentNativeSophont" Decode.bool
        |> Decode.required "extinctNativeSophont" Decode.bool
        |> Decode.required "hasRing" Decode.bool
        |> Decode.required "albedo" Decode.float
        |> Decode.required "density" Decode.float
        |> Decode.required "greenhouse" Decode.float
        |> Decode.required "meanTemperature" Decode.float
        |> Decode.required "nativeSophont" Decode.bool
        |> Decode.required "extinctSophont" Decode.bool
        |> Decode.required "habitableRating" Decode.int
        |> Decode.required "orbitSequence" Decode.string
        |> Decode.required "uwp" Decode.string
        |> Decode.required "diameter" Decode.float
        |> Decode.required "gravity" Decode.float
        |> Decode.required "mass" Decode.float
        |> Decode.required "escapeVelocity" Decode.float
        |> Decode.required "safeJumpTime" Decode.string


codecPlanetoidData : Decode.Decoder PlanetoidData
=======
codecPlanetoidBeltData : Codec PlanetoidBeltData
codecPlanetoidBeltData =
    Codec.object
        PlanetoidBeltData
        |> Codec.field "orbitPosition" .orbitPosition codecStellarPoint
        |> Codec.field "inclination" .inclination Codec.float
        |> Codec.field "eccentricity" .eccentricity Codec.float
        |> Codec.field "effectiveHZCODeviation" .effectiveHZCODeviation Codec.float
        |> Codec.field "orbit" .orbit Codec.float
        |> Codec.field "mType" .mType Codec.float
        |> Codec.field "sType" .sType Codec.float
        |> Codec.field "cType" .cType Codec.float
        |> Codec.field "oType" .oType Codec.float
        |> Codec.field "span" .span Codec.float
        |> Codec.field "bulk" .bulk Codec.float
        |> Codec.field "resourceRating" .resourceRating Codec.float
        |> Codec.field "period" .period Codec.float
        |> Codec.field "orbitSequence" .orbitSequence Codec.string
        |> Codec.field "uwp" .uwp Codec.string
        |> Codec.field "safeJumpTime" .safeJumpTime Codec.string
        |> Codec.buildObject


codecGasGiantData : Codec GasGiantData
codecGasGiantData =
    Codec.object
        GasGiantData
        |> Codec.field "orbitPosition" .orbitPosition codecStellarPoint
        |> Codec.field "inclination" .inclination Codec.float
        |> Codec.field "eccentricity" .eccentricity Codec.float
        |> Codec.field "effectiveHZCODeviation" .effectiveHZCODeviation (Codec.nullable Codec.float)
        |> Codec.field "code" .code Codec.string
        |> Codec.field "diameter" .diameter Codec.float
        |> Codec.field "mass" .mass Codec.float
        |> Codec.field "orbit" .orbit Codec.float
        |> Codec.field "moons" .moons (Codec.list (Codec.lazy (\_ -> codecStellarMoon)))
        |> Codec.field "hasRing" .hasRing Codec.bool
        |> Codec.field "trojanOffset" .trojanOffset (Codec.nullable Codec.float)
        |> Codec.field "axialTilt" .orbit Codec.float
        |> Codec.field "period" .orbit Codec.float
        |> Codec.field "orbitSequence" .orbitSequence Codec.string
        |> Codec.field "safeJumpTime" .safeJumpTime Codec.string
        |> Codec.buildObject


codecTerrestrialData : Codec TerrestrialData
codecTerrestrialData =
    Codec.object
        TerrestrialData
        |> Codec.field "orbitPosition" .orbitPosition codecStellarPoint
        |> Codec.field "inclination" .inclination Codec.float
        |> Codec.field "eccentricity" .eccentricity Codec.float
        |> Codec.field "effectiveHZCODeviation" .effectiveHZCODeviation Codec.float
        |> Codec.field "size" .size Codec.int
        |> Codec.field "orbit" .orbit Codec.float
        |> Codec.field "period" .period Codec.float
        |> Codec.field "composition" .composition Codec.string
        |> Codec.field "retrograde" .retrograde Codec.bool
        |> Codec.field "trojanOffset" .trojanOffset (Codec.nullable Codec.float)
        |> Codec.field "axialTilt" .axialTilt Codec.float
        |> Codec.field "moons" .moons (Codec.list (Codec.lazy (\_ -> codecStellarMoon)))
        |> Codec.field "biomassRating" .biomassRating Codec.int
        |> Codec.field "biocomplexityCode" .biocomplexityCode Codec.int
        |> Codec.field "biodiversityRating" .biodiversityRating Codec.int
        |> Codec.field "compatibilityRating" .compatibilityRating Codec.int
        |> Codec.field "resourceRating" .resourceRating Codec.int
        |> Codec.field "currentNativeSophont" .currentNativeSophont Codec.bool
        |> Codec.field "extinctNativeSophont" .extinctNativeSophont Codec.bool
        |> Codec.field "hasRing" .hasRing Codec.bool
        |> Codec.field "albedo" .albedo Codec.float
        |> Codec.field "density" .density Codec.float
        |> Codec.field "greenhouse" .greenhouse Codec.float
        |> Codec.field "meanTemperature" .meanTemperature Codec.float
        |> Codec.field "nativeSophont" .nativeSophont Codec.bool
        |> Codec.field "extinctSophont" .extinctSophont Codec.bool
        |> Codec.field "habitableRating" .habitableRating Codec.int
        |> Codec.field "orbitSequence" .orbitSequence Codec.string
        |> Codec.field "uwp" .uwp Codec.string
        |> Codec.field "diameter" .diameter Codec.float
        |> Codec.field "gravity" .gravity Codec.float
        |> Codec.field "mass" .mass Codec.float
        |> Codec.field "escapeVelocity" .escapeVelocity Codec.float
        |> Codec.field "safeJumpTime" .safeJumpTime Codec.string
        |> Codec.buildObject


codecPlanetoidData : Codec PlanetoidData
>>>>>>> d08b43db
codecPlanetoidData =
    Codec.object
        PlanetoidData
<<<<<<< HEAD
        |> Decode.required "orbitPosition" (Codec.decoder codecStellarPoint)
        |> Decode.required "inclination" Decode.float
        |> Decode.required "eccentricity" Decode.float
        |> Decode.required "effectiveHZCODeviation" Decode.float
        |> Decode.required "size" Decode.string
        |> Decode.required "orbit" Decode.float
        |> Decode.required "period" Decode.float
        |> Decode.required "composition" Decode.string
        |> Decode.required "retrograde" Decode.bool
        |> Decode.required "trojanOffset" (Decode.nullable Decode.float)
        |> Decode.required "axialTilt" Decode.float
        |> Decode.required "moons" (Decode.list decodeMoonData)
        |> Decode.required "biomassRating" Decode.int
        |> Decode.required "biocomplexityCode" Decode.int
        |> Decode.required "biodiversityRating" Decode.int
        |> Decode.required "compatibilityRating" Decode.int
        |> Decode.required "resourceRating" Decode.int
        |> Decode.required "currentNativeSophont" Decode.bool
        |> Decode.required "extinctNativeSophont" Decode.bool
        |> Decode.required "hasRing" Decode.bool
        |> Decode.required "albedo" Decode.float
        |> Decode.required "density" Decode.float
        |> Decode.required "greenhouse" Decode.float
        |> Decode.required "meanTemperature" Decode.float
        |> Decode.required "orbitSequence" Decode.string
        |> Decode.required "uwp" Decode.string
        |> Decode.required "diameter" Decode.float
        |> Decode.required "gravity" (Decode.nullable Decode.float)
        |> Decode.required "mass" (Decode.nullable Decode.float)
        |> Decode.required "escapeVelocity" (Decode.nullable Decode.float)
        |> Decode.required "safeJumpTime" Decode.string


decodeStellarObjectX : Decode.Decoder StellarObjectX
decodeStellarObjectX =
    Decode.oneOf
        [ Decode.map GasGiant <| decodeGasGiantData
        , Decode.map TerrestrialPlanet <| decodeTerrestrialData
        , Decode.map PlanetoidBelt <| decodePlanetoidBeltData
        , Decode.map Planetoid <| codecPlanetoidData
        , Decode.map Star <| (Decode.map StarData <| codecStarData)
        ]


codecStarData : Decode.Decoder StarDataConfig
codecStarData =
    Decode.succeed StarDataConfig
        |> Decode.required "orbitPosition" (Codec.decoder codecStellarPoint)
        |> Decode.required "inclination" Decode.int
        |> Decode.required "eccentricity" Decode.float
        |> Decode.required "effectiveHZCODeviation" Decode.float
        |> Decode.required "stellarClass" Decode.string
        |> Decode.required "stellarType" Decode.string
        |> Decode.required "subtype" (Decode.nullable Decode.int)
        |> Decode.required "orbitType" Decode.int
        |> Decode.required "mass" Decode.float
        |> Decode.required "diameter" Decode.float
        |> Decode.required "temperature" Decode.int
        |> Decode.required "age" Decode.float
        |> Decode.required "colour" (Codec.decoder codecStarColour)
        |> Decode.optional "companion"
            (Decode.maybe
                (Decode.lazy
                    (\_ -> Decode.map StarData <| codecStarData)
                )
            )
            Nothing
        |> Decode.required "orbit" Decode.float
        |> Decode.required "period" Decode.float
        |> Decode.required "baseline" Decode.int
        |> Decode.required "stellarObjects"
            (Decode.list
                (Decode.lazy
                    (\_ -> Decode.map StellarObjectX <| decodeStellarObjectX)
                )
            )
        |> Decode.required "orbitSequence" Decode.string
        |> Decode.required "jump" Decode.float
=======
        |> Codec.field "orbitPosition" .orbitPosition codecStellarPoint
        |> Codec.field "inclination" .inclination Codec.float
        |> Codec.field "eccentricity" .eccentricity Codec.float
        |> Codec.field "effectiveHZCODeviation" .effectiveHZCODeviation Codec.float
        |> Codec.field "size" .size Codec.string
        |> Codec.field "orbit" .orbit Codec.float
        |> Codec.field "period" .period Codec.float
        |> Codec.field "composition" .composition Codec.string
        |> Codec.field "retrograde" .retrograde Codec.bool
        |> Codec.field "trojanOffset" .trojanOffset (Codec.nullable Codec.float)
        |> Codec.field "axialTilt" .axialTilt Codec.float
        |> Codec.field "moons" .moons (Codec.list (Codec.lazy (\_ -> codecStellarMoon)))
        |> Codec.field "biomassRating" .biomassRating Codec.int
        |> Codec.field "biocomplexityCode" .biocomplexityCode Codec.int
        |> Codec.field "biodiversityRating" .biodiversityRating Codec.int
        |> Codec.field "compatibilityRating" .compatibilityRating Codec.int
        |> Codec.field "resourceRating" .resourceRating Codec.int
        |> Codec.field "currentNativeSophont" .currentNativeSophont Codec.bool
        |> Codec.field "extinctNativeSophont" .extinctNativeSophont Codec.bool
        |> Codec.field "hasRing" .hasRing Codec.bool
        |> Codec.field "albedo" .albedo Codec.float
        |> Codec.field "density" .density Codec.float
        |> Codec.field "greenhouse" .greenhouse Codec.float
        |> Codec.field "meanTemperature" .meanTemperature Codec.float
        |> Codec.field "orbitSequence" .orbitSequence Codec.string
        |> Codec.field "uwp" .uwp Codec.string
        |> Codec.field "diameter" .diameter Codec.float
        |> Codec.field "gravity" .gravity (Codec.nullable Codec.float)
        |> Codec.field "mass" .mass (Codec.nullable Codec.float)
        |> Codec.field "escapeVelocity" .escapeVelocity (Codec.nullable Codec.float)
        |> Codec.field "safeJumpTime" .safeJumpTime Codec.string
        |> Codec.buildObject


codecStarData : Codec StarData
codecStarData =
    Codec.object
        StarDataConfig
        |> Codec.field "orbitPosition" .orbitPosition codecStellarPoint
        |> Codec.field "inclination" .inclination Codec.int
        |> Codec.field "eccentricity" .eccentricity Codec.float
        |> Codec.field "effectiveHZCODeviation" .effectiveHZCODeviation Codec.float
        |> Codec.field "stellarClass" .stellarClass Codec.string
        |> Codec.field "stellarType" .stellarType Codec.string
        |> Codec.field "subtype" .subtype (Codec.nullable Codec.int)
        |> Codec.field "orbitType" .orbitType Codec.int
        |> Codec.field "mass" .mass Codec.float
        |> Codec.field "diameter" .diameter Codec.float
        |> Codec.field "temperature" .temperature Codec.int
        |> Codec.field "age" .age Codec.float
        |> Codec.field "colour" .colour codecStarColour
        |> Codec.nullableField "companion" .companion (Codec.lazy (\_ -> codecStarData))
        |> Codec.field "orbit" .orbit Codec.float
        |> Codec.field "period" .period Codec.float
        |> Codec.field "baseline" .baseline Codec.int
        |> Codec.field "stellarObjects" .stellarObjects (Codec.list codecStellarObject)
        |> Codec.field "orbitSequence" .orbitSequence Codec.string
        |> Codec.field "jump" .jump Codec.float
        |> Codec.buildObject
        |> Codec.map StarData (\(StarData data) -> data)


decodeStellarObjectX : JsDecode.Decoder StellarObjectX
decodeStellarObjectX =
    JsDecode.oneOf
        [ JsDecode.map GasGiant (Codec.decoder codecGasGiantData)
        , JsDecode.map TerrestrialPlanet (Codec.decoder codecTerrestrialData)
        , JsDecode.map PlanetoidBelt (Codec.decoder codecPlanetoidBeltData)
        , JsDecode.map Planetoid (Codec.decoder codecPlanetoidData)
        , JsDecode.map Star (Codec.decoder codecStarData)
        ]


encodeStellarObjectX : StellarObjectX -> Codec.Value
encodeStellarObjectX stellarObjectX =
    case stellarObjectX of
        GasGiant data ->
            Codec.encodeToValue codecGasGiantData data

        TerrestrialPlanet data ->
            Codec.encodeToValue codecTerrestrialData data

        PlanetoidBelt data ->
            Codec.encodeToValue codecPlanetoidBeltData data

        Planetoid data ->
            Codec.encodeToValue codecPlanetoidData data

        Star data ->
            Codec.encodeToValue codecStarData data


codecStellarObjectX : Codec StellarObjectX
codecStellarObjectX =
    Codec.build
        encodeStellarObjectX
        decodeStellarObjectX
>>>>>>> d08b43db
<|MERGE_RESOLUTION|>--- conflicted
+++ resolved
@@ -1,22 +1,19 @@
 module Traveller.StellarObject exposing (StarData(..), StarDataConfig, StellarObject(..), codecStarData, codecStellarObject, getStarDataConfig, sampleStellarObject, starColourRGB)
 
 import Codec exposing (Codec)
-<<<<<<< HEAD
 import Json.Decode as Decode
 import Json.Decode.Pipeline as Decode
-=======
 import Json.Decode as JsDecode
 import Json.Encode as JsEncode
 import Parser exposing ((|.), (|=), Parser)
 import Parser.Extras as Parser
 import Random.Char as Codec
->>>>>>> d08b43db
 import Traveller.Atmosphere exposing (StellarAtmosphere, codecStellarAtmosphere)
 import Traveller.Hydrographics exposing (StellarHydrographics, codecStellarHydrographics)
 import Traveller.Orbit exposing (StellarOrbit, codecStellarOrbit)
 import Traveller.Point exposing (StellarPoint, codecStellarPoint)
 import Traveller.Population exposing (StellarPopulation, codecStellarPopulation)
-import Traveller.StellarMoon exposing (MoonData, decodeMoonData)
+import Traveller.StellarMoon exposing (Moon, codecMoon)
 
 
 type StarColour
@@ -97,7 +94,7 @@
     , retrograde : Maybe Bool
     , trojanOffset : Maybe Float
     , axialTilt : Maybe Float
-    , moons : Maybe (List MoonData)
+    , moons : Maybe (List Moon)
     , biomassRating : Maybe Int
     , biocomplexityCode : Maybe Int
     , biodiversityRating : Maybe Int
@@ -301,7 +298,7 @@
     , retrograde : Bool
     , trojanOffset : Maybe Float
     , axialTilt : Float
-    , moons : List MoonData
+    , moons : List Moon
     , biomassRating : Int
     , biocomplexityCode : Int
     , biodiversityRating : Int
@@ -339,7 +336,7 @@
     , retrograde : Bool
     , trojanOffset : Maybe Float
     , axialTilt : Float
-    , moons : List MoonData
+    , moons : List Moon
     , biomassRating : Int
     , biocomplexityCode : Int
     , biodiversityRating : Int
@@ -371,7 +368,7 @@
     , diameter : Float
     , mass : Float
     , orbit : Float
-    , moons : List MoonData
+    , moons : List Moon
     , hasRing : Bool
     , trojanOffset : Maybe Float
     , axialTilt : Float
@@ -419,7 +416,7 @@
     , orbit : Float
     , period : Float
     , baseline : Int
-    , stellarObjects : List StellarObjectX
+    , stellarObjects : List StellarObject
     , orbitSequence : String
     , jump : Float
     }
@@ -442,112 +439,6 @@
     | Star StarData
 
 
-<<<<<<< HEAD
-decodePlanetoidBeltData : Decode.Decoder PlanetoidBeltData
-decodePlanetoidBeltData =
-    Decode.succeed PlanetoidBeltData
-        |> Decode.required "orbitPosition" (Codec.decoder codecStellarPoint)
-        |> Decode.required "inclination" Decode.float
-        |> Decode.required "eccentricity" Decode.float
-        |> Decode.required "effectiveHZCODeviation" Decode.float
-        |> Decode.required "orbit" Decode.float
-        |> Decode.required "mType" Decode.float
-        |> Decode.required "sType" Decode.float
-        |> Decode.required "cType" Decode.float
-        |> Decode.required "oType" Decode.float
-        |> Decode.required "span" Decode.float
-        |> Decode.required "bulk" Decode.float
-        |> Decode.required "resourceRating" Decode.float
-        |> Decode.required "period" Decode.float
-        |> Decode.required "orbitSequence" Decode.string
-        |> Decode.required "uwp" Decode.string
-        |> Decode.required "safeJumpTime" Decode.string
-
-
-decodeGasGiantData : Decode.Decoder GasGiantData
-decodeGasGiantData =
-    Decode.succeed GasGiantData
-        |> Decode.required "orbitPosition" (Codec.decoder codecStellarPoint)
-        |> Decode.required "inclination" Decode.float
-        |> Decode.required "eccentricity" Decode.float
-        |> Decode.required "effectiveHZCODeviation" (Decode.nullable Decode.float)
-        |> Decode.required "code" Decode.string
-        |> Decode.required "diameter" Decode.float
-        |> Decode.required "mass" Decode.float
-        |> Decode.required "orbit" Decode.float
-        |> Decode.required "moons" (Decode.list decodeMoonData)
-        |> Decode.required "hasRing" Decode.bool
-        |> Decode.required "trojanOffset" (Decode.nullable Decode.float)
-        |> Decode.required "axialTilt" Decode.float
-        |> Decode.required "period" Decode.float
-        |> Decode.required "orbitSequence" Decode.string
-        |> Decode.required "safeJumpTime" Decode.string
-
-
-
---codecGasGiantData : Codec GasGiantData
---codecGasGiantData =
---    Codec.object
---        GasGiantData
---        |> Codec.field "orbitPosition" .orbitPosition codecStellarPoint
---        |> Codec.field "inclination" .inclination Codec.float
---        |> Codec.field "eccentricity" .eccentricity Codec.float
---        |> Codec.field "effectiveHZCODeviation" .effectiveHZCODeviation (Codec.nullable Codec.float)
---        |> Codec.field "code" .code Codec.string
---        |> Codec.field "diameter" .diameter Codec.float
---        |> Codec.field "mass" .mass Codec.float
---        |> Codec.field "orbit" .orbit Codec.float
---        |> Codec.field "moons" .moons (Codec.list decodeMoonData)
---        |> Codec.field "hasRing" .hasRing Codec.bool
---        |> Codec.field "trojanOffset" .trojanOffset (Codec.nullable Codec.float)
---        |> Codec.field "axialTilt" .orbit Codec.float
---        |> Codec.field "period" .orbit Codec.float
---        |> Codec.field "orbitSequence" .orbitSequence Codec.string
---        |> Codec.field "safeJumpTime" .safeJumpTime Codec.string
---        |> Codec.buildObject
-
-
-decodeTerrestrialData : Decode.Decoder TerrestrialData
-decodeTerrestrialData =
-    Decode.succeed TerrestrialData
-        |> Decode.required "orbitPosition" (Codec.decoder codecStellarPoint)
-        |> Decode.required "inclination" Decode.float
-        |> Decode.required "eccentricity" Decode.float
-        |> Decode.required "effectiveHZCODeviation" Decode.float
-        |> Decode.required "size" Decode.int
-        |> Decode.required "orbit" Decode.float
-        |> Decode.required "period" Decode.float
-        |> Decode.required "composition" Decode.string
-        |> Decode.required "retrograde" Decode.bool
-        |> Decode.required "trojanOffset" (Decode.nullable Decode.float)
-        |> Decode.required "axialTilt" Decode.float
-        |> Decode.required "moons" (Decode.list decodeMoonData)
-        |> Decode.required "biomassRating" Decode.int
-        |> Decode.required "biocomplexityCode" Decode.int
-        |> Decode.required "biodiversityRating" Decode.int
-        |> Decode.required "compatibilityRating" Decode.int
-        |> Decode.required "resourceRating" Decode.int
-        |> Decode.required "currentNativeSophont" Decode.bool
-        |> Decode.required "extinctNativeSophont" Decode.bool
-        |> Decode.required "hasRing" Decode.bool
-        |> Decode.required "albedo" Decode.float
-        |> Decode.required "density" Decode.float
-        |> Decode.required "greenhouse" Decode.float
-        |> Decode.required "meanTemperature" Decode.float
-        |> Decode.required "nativeSophont" Decode.bool
-        |> Decode.required "extinctSophont" Decode.bool
-        |> Decode.required "habitableRating" Decode.int
-        |> Decode.required "orbitSequence" Decode.string
-        |> Decode.required "uwp" Decode.string
-        |> Decode.required "diameter" Decode.float
-        |> Decode.required "gravity" Decode.float
-        |> Decode.required "mass" Decode.float
-        |> Decode.required "escapeVelocity" Decode.float
-        |> Decode.required "safeJumpTime" Decode.string
-
-
-codecPlanetoidData : Decode.Decoder PlanetoidData
-=======
 codecPlanetoidBeltData : Codec PlanetoidBeltData
 codecPlanetoidBeltData =
     Codec.object
@@ -573,24 +464,24 @@
 
 codecGasGiantData : Codec GasGiantData
 codecGasGiantData =
-    Codec.object
-        GasGiantData
-        |> Codec.field "orbitPosition" .orbitPosition codecStellarPoint
-        |> Codec.field "inclination" .inclination Codec.float
-        |> Codec.field "eccentricity" .eccentricity Codec.float
-        |> Codec.field "effectiveHZCODeviation" .effectiveHZCODeviation (Codec.nullable Codec.float)
-        |> Codec.field "code" .code Codec.string
-        |> Codec.field "diameter" .diameter Codec.float
-        |> Codec.field "mass" .mass Codec.float
-        |> Codec.field "orbit" .orbit Codec.float
-        |> Codec.field "moons" .moons (Codec.list (Codec.lazy (\_ -> codecStellarMoon)))
-        |> Codec.field "hasRing" .hasRing Codec.bool
-        |> Codec.field "trojanOffset" .trojanOffset (Codec.nullable Codec.float)
-        |> Codec.field "axialTilt" .orbit Codec.float
-        |> Codec.field "period" .orbit Codec.float
-        |> Codec.field "orbitSequence" .orbitSequence Codec.string
-        |> Codec.field "safeJumpTime" .safeJumpTime Codec.string
-        |> Codec.buildObject
+   Codec.object
+       GasGiantData
+       |> Codec.field "orbitPosition" .orbitPosition codecStellarPoint
+       |> Codec.field "inclination" .inclination Codec.float
+       |> Codec.field "eccentricity" .eccentricity Codec.float
+       |> Codec.field "effectiveHZCODeviation" .effectiveHZCODeviation (Codec.nullable Codec.float)
+       |> Codec.field "code" .code Codec.string
+       |> Codec.field "diameter" .diameter Codec.float
+       |> Codec.field "mass" .mass Codec.float
+       |> Codec.field "orbit" .orbit Codec.float
+       |> Codec.field "moons" .moons (Codec.list codecMoon)
+       |> Codec.field "hasRing" .hasRing Codec.bool
+       |> Codec.field "trojanOffset" .trojanOffset (Codec.nullable Codec.float)
+       |> Codec.field "axialTilt" .orbit Codec.float
+       |> Codec.field "period" .orbit Codec.float
+       |> Codec.field "orbitSequence" .orbitSequence Codec.string
+       |> Codec.field "safeJumpTime" .safeJumpTime Codec.string
+       |> Codec.buildObject
 
 
 codecTerrestrialData : Codec TerrestrialData
@@ -608,7 +499,7 @@
         |> Codec.field "retrograde" .retrograde Codec.bool
         |> Codec.field "trojanOffset" .trojanOffset (Codec.nullable Codec.float)
         |> Codec.field "axialTilt" .axialTilt Codec.float
-        |> Codec.field "moons" .moons (Codec.list (Codec.lazy (\_ -> codecStellarMoon)))
+        |> Codec.field "moons" .moons (Codec.list (Codec.lazy (\_ -> codecMoon)))
         |> Codec.field "biomassRating" .biomassRating Codec.int
         |> Codec.field "biocomplexityCode" .biocomplexityCode Codec.int
         |> Codec.field "biodiversityRating" .biodiversityRating Codec.int
@@ -635,90 +526,9 @@
 
 
 codecPlanetoidData : Codec PlanetoidData
->>>>>>> d08b43db
 codecPlanetoidData =
     Codec.object
         PlanetoidData
-<<<<<<< HEAD
-        |> Decode.required "orbitPosition" (Codec.decoder codecStellarPoint)
-        |> Decode.required "inclination" Decode.float
-        |> Decode.required "eccentricity" Decode.float
-        |> Decode.required "effectiveHZCODeviation" Decode.float
-        |> Decode.required "size" Decode.string
-        |> Decode.required "orbit" Decode.float
-        |> Decode.required "period" Decode.float
-        |> Decode.required "composition" Decode.string
-        |> Decode.required "retrograde" Decode.bool
-        |> Decode.required "trojanOffset" (Decode.nullable Decode.float)
-        |> Decode.required "axialTilt" Decode.float
-        |> Decode.required "moons" (Decode.list decodeMoonData)
-        |> Decode.required "biomassRating" Decode.int
-        |> Decode.required "biocomplexityCode" Decode.int
-        |> Decode.required "biodiversityRating" Decode.int
-        |> Decode.required "compatibilityRating" Decode.int
-        |> Decode.required "resourceRating" Decode.int
-        |> Decode.required "currentNativeSophont" Decode.bool
-        |> Decode.required "extinctNativeSophont" Decode.bool
-        |> Decode.required "hasRing" Decode.bool
-        |> Decode.required "albedo" Decode.float
-        |> Decode.required "density" Decode.float
-        |> Decode.required "greenhouse" Decode.float
-        |> Decode.required "meanTemperature" Decode.float
-        |> Decode.required "orbitSequence" Decode.string
-        |> Decode.required "uwp" Decode.string
-        |> Decode.required "diameter" Decode.float
-        |> Decode.required "gravity" (Decode.nullable Decode.float)
-        |> Decode.required "mass" (Decode.nullable Decode.float)
-        |> Decode.required "escapeVelocity" (Decode.nullable Decode.float)
-        |> Decode.required "safeJumpTime" Decode.string
-
-
-decodeStellarObjectX : Decode.Decoder StellarObjectX
-decodeStellarObjectX =
-    Decode.oneOf
-        [ Decode.map GasGiant <| decodeGasGiantData
-        , Decode.map TerrestrialPlanet <| decodeTerrestrialData
-        , Decode.map PlanetoidBelt <| decodePlanetoidBeltData
-        , Decode.map Planetoid <| codecPlanetoidData
-        , Decode.map Star <| (Decode.map StarData <| codecStarData)
-        ]
-
-
-codecStarData : Decode.Decoder StarDataConfig
-codecStarData =
-    Decode.succeed StarDataConfig
-        |> Decode.required "orbitPosition" (Codec.decoder codecStellarPoint)
-        |> Decode.required "inclination" Decode.int
-        |> Decode.required "eccentricity" Decode.float
-        |> Decode.required "effectiveHZCODeviation" Decode.float
-        |> Decode.required "stellarClass" Decode.string
-        |> Decode.required "stellarType" Decode.string
-        |> Decode.required "subtype" (Decode.nullable Decode.int)
-        |> Decode.required "orbitType" Decode.int
-        |> Decode.required "mass" Decode.float
-        |> Decode.required "diameter" Decode.float
-        |> Decode.required "temperature" Decode.int
-        |> Decode.required "age" Decode.float
-        |> Decode.required "colour" (Codec.decoder codecStarColour)
-        |> Decode.optional "companion"
-            (Decode.maybe
-                (Decode.lazy
-                    (\_ -> Decode.map StarData <| codecStarData)
-                )
-            )
-            Nothing
-        |> Decode.required "orbit" Decode.float
-        |> Decode.required "period" Decode.float
-        |> Decode.required "baseline" Decode.int
-        |> Decode.required "stellarObjects"
-            (Decode.list
-                (Decode.lazy
-                    (\_ -> Decode.map StellarObjectX <| decodeStellarObjectX)
-                )
-            )
-        |> Decode.required "orbitSequence" Decode.string
-        |> Decode.required "jump" Decode.float
-=======
         |> Codec.field "orbitPosition" .orbitPosition codecStellarPoint
         |> Codec.field "inclination" .inclination Codec.float
         |> Codec.field "eccentricity" .eccentricity Codec.float
@@ -730,7 +540,7 @@
         |> Codec.field "retrograde" .retrograde Codec.bool
         |> Codec.field "trojanOffset" .trojanOffset (Codec.nullable Codec.float)
         |> Codec.field "axialTilt" .axialTilt Codec.float
-        |> Codec.field "moons" .moons (Codec.list (Codec.lazy (\_ -> codecStellarMoon)))
+        |> Codec.field "moons" .moons (Codec.list (Codec.lazy (\_ -> codecMoon)))
         |> Codec.field "biomassRating" .biomassRating Codec.int
         |> Codec.field "biocomplexityCode" .biocomplexityCode Codec.int
         |> Codec.field "biodiversityRating" .biodiversityRating Codec.int
@@ -751,6 +561,19 @@
         |> Codec.field "escapeVelocity" .escapeVelocity (Codec.nullable Codec.float)
         |> Codec.field "safeJumpTime" .safeJumpTime Codec.string
         |> Codec.buildObject
+
+
+
+decodeStellarObjectX : JsDecode.Decoder StellarObjectX
+decodeStellarObjectX =
+    JsDecode.oneOf
+        [ JsDecode.map GasGiant (Codec.decoder codecGasGiantData)
+        , JsDecode.map TerrestrialPlanet (Codec.decoder codecTerrestrialData)
+        , JsDecode.map PlanetoidBelt (Codec.decoder codecPlanetoidBeltData)
+        , JsDecode.map Planetoid (Codec.decoder codecPlanetoidData)
+        , JsDecode.map Star (Codec.decoder codecStarData)
+        ]
+
 
 
 codecStarData : Codec StarData
@@ -780,16 +603,54 @@
         |> Codec.buildObject
         |> Codec.map StarData (\(StarData data) -> data)
 
-
-decodeStellarObjectX : JsDecode.Decoder StellarObjectX
-decodeStellarObjectX =
-    JsDecode.oneOf
-        [ JsDecode.map GasGiant (Codec.decoder codecGasGiantData)
-        , JsDecode.map TerrestrialPlanet (Codec.decoder codecTerrestrialData)
-        , JsDecode.map PlanetoidBelt (Codec.decoder codecPlanetoidBeltData)
-        , JsDecode.map Planetoid (Codec.decoder codecPlanetoidData)
-        , JsDecode.map Star (Codec.decoder codecStarData)
-        ]
+codecStellarObject : Codec StellarObject
+codecStellarObject =
+    Codec.object
+        buildStellarObject
+        |> Codec.field "orbitPosition" .orbitPosition codecStellarPoint
+        |> Codec.field "inclination" .inclination Codec.float
+        |> Codec.field "eccentricity" .eccentricity Codec.float
+        |> Codec.field "effectiveHZCODeviation" .effectiveHZCODeviation (Codec.nullable Codec.float)
+        |> Codec.maybeField "size" .size Codec.string
+        |> Codec.field "orbit" .orbit codecStellarOrbit
+        |> Codec.nullableField "period" .period Codec.float
+        |> Codec.maybeField "composition" .composition Codec.string
+        |> Codec.maybeField "retrograde" .retrograde Codec.bool
+        |> Codec.maybeField "trojanOffset" .trojanOffset Codec.float
+        |> Codec.maybeField "axialTilt" .axialTilt Codec.float
+        |> Codec.maybeField "moons" .moons (Codec.list (Codec.lazy (\_ -> codecMoon)))
+        |> Codec.maybeField "biomassRating" .biomassRating Codec.int
+        |> Codec.maybeField "biocomplexityCode" .biocomplexityCode Codec.int
+        |> Codec.maybeField "biodiversityRating" .biodiversityRating Codec.int
+        |> Codec.maybeField "compatibilityRating" .compatibilityRating Codec.int
+        |> Codec.maybeField "resourceRating" .resourceRating Codec.int
+        |> Codec.maybeField "currentNativeSophont" .currentNativeSophont Codec.bool
+        |> Codec.maybeField "extinctNativeSophont" .extinctNativeSophont Codec.bool
+        |> Codec.maybeField "hasRing" .hasRing Codec.bool
+        |> Codec.field "orbitType" .orbitType Codec.int
+        |> Codec.maybeField "atmosphere" .atmosphere codecStellarAtmosphere
+        |> Codec.maybeField "hydrographics" .hydrographics codecStellarHydrographics
+        |> Codec.maybeField "population" .population codecStellarPopulation
+        |> Codec.maybeField "governmentCode" .governmentCode Codec.int
+        |> Codec.maybeField "lawLevelCode" .lawLevelCode Codec.int
+        |> Codec.maybeField "starPort" .starPort Codec.string
+        |> Codec.maybeField "techLevel" .techLevel Codec.int
+        |> Codec.maybeField "tradeCodes" .tradeCodes (Codec.list Codec.string)
+        |> Codec.maybeField "albedo" .albedo Codec.float
+        |> Codec.maybeField "density" .density Codec.float
+        |> Codec.maybeField "greenhouse" .greenhouse Codec.int
+        |> Codec.maybeField "meanTemperature" .meanTemperature Codec.float
+        |> Codec.field "orbitSequence" .orbitSequence Codec.string
+        |> Codec.maybeField "uwp" .uwp Codec.string
+        |> Codec.maybeField "code" .code Codec.string
+        |> Codec.optionalField "jumpShadow" .jumpShadow Codec.float
+        |> Codec.field "safeJumpTime" .safeJumpTime Codec.string
+        |> Codec.buildObject
+        |> -- Codec.map needs a way to go from object, and a way to go back to object
+           Codec.map StellarObject (\(StellarObject data) -> data)
+
+
+
 
 
 encodeStellarObjectX : StellarObjectX -> Codec.Value
@@ -815,5 +676,4 @@
 codecStellarObjectX =
     Codec.build
         encodeStellarObjectX
-        decodeStellarObjectX
->>>>>>> d08b43db
+        decodeStellarObjectX