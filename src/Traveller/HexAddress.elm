<<<<<<< HEAD
module Traveller.HexAddress exposing (AfterChange, Delta, HexAddress, addVal, between, create, createFromSolarSystem, hexLabel, shiftAddressBy, toKey, toString, universalHexX, universalHexY)
=======
module Traveller.HexAddress exposing (AfterChange, Delta, HexAddress, addVal, between, create, createFromSolarSystem, createFromStarSystem, hexLabel, shiftAddressBy, toKey, toSectorKey)
>>>>>>> 5d15fa3b


type alias HexAddress =
    { sectorX : Int
    , sectorY : Int
    , x : Int
    , y : Int
    }


type alias Delta =
    { hexVal : Int, delta : Int, max : Int }


type alias AfterChange =
    { hexVal : Int, sectorDelta : Int }


addVal : Delta -> AfterChange
addVal { hexVal, delta, max } =
    let
        rangeMin : Int
        rangeMin =
            1

        rangeMax =
            max

        rangeSize =
            rangeMax - rangeMin + 1

        total =
            hexVal + delta

        counter =
            ceiling <| (toFloat rangeMin - toFloat total) / toFloat rangeSize

        newHexVal =
            modBy rangeSize (modBy rangeSize (total - rangeMin) + rangeSize) + rangeMin
    in
    { sectorDelta = -1 * counter, hexVal = newHexVal }


shiftAddressBy :
    { deltaX : Int, deltaY : Int }
    -> { maxX : Int, maxY : Int }
    -> HexAddress
    -> HexAddress
shiftAddressBy { deltaX, deltaY } { maxX, maxY } hexAddress =
    let
        newXOffset =
            addVal { hexVal = hexAddress.x, max = maxX, delta = deltaX }

        newYOffset =
            addVal { hexVal = hexAddress.y, max = maxY, delta = deltaY }
    in
    { sectorX = hexAddress.sectorX + newXOffset.sectorDelta
    , sectorY = hexAddress.sectorY - newYOffset.sectorDelta
    , x = newXOffset.hexVal
    , y = newYOffset.hexVal
    }


createFromSolarSystem : { a | sectorX : Int, sectorY : Int, x : Int, y : Int } -> HexAddress
createFromSolarSystem { sectorX, sectorY, x, y } =
    create { sectorX = sectorX, sectorY = sectorY, x = x, y = y }


createFromStarSystem : { a | sectorX : Int, sectorY : Int, x : Int, y : Int } -> HexAddress
createFromStarSystem { sectorX, sectorY, x, y } =
    create { sectorX = sectorX, sectorY = sectorY, x = x, y = y }


create : { sectorX : Int, sectorY : Int, x : Int, y : Int } -> HexAddress
create { sectorX, sectorY, x, y } =
    { sectorX = sectorX
    , sectorY = sectorY
    , x = x
    , y = y
    }


toKey : HexAddress -> String
toKey { sectorX, sectorY, x, y } =
    String.fromInt sectorX
        ++ "."
        ++ String.fromInt sectorY
        ++ "."
        ++ String.fromInt x
        ++ "."
        ++ String.fromInt y


<<<<<<< HEAD
toString : HexAddress -> String
toString { sectorX, sectorY, x, y } =
    "Sector: "
        ++ String.fromInt sectorX
        ++ ", "
        ++ String.fromInt sectorY
        ++ " Hex: "
        ++ String.fromInt x
        ++ ", "
        ++ String.fromInt y
=======
toSectorKey : HexAddress -> String
toSectorKey { sectorX, sectorY } =
    String.fromInt sectorX
        ++ "."
        ++ String.fromInt sectorY


{-| Returns a list of hex addresses between two hex addresses, inclusive.
-}
between : { maxX : Int, maxY : Int } -> HexAddress -> HexAddress -> List HexAddress
between hexRules firstAddr secondAddr =
    let
        ( numCols, numRows ) =
            ( hexRules.maxX, hexRules.maxY )

        {- Returns the universal x coordinate of a hex address, so it can be compared to all others across sectors. -}
        universalHexX hexAddr =
            hexAddr.x + hexAddr.sectorX * numCols

        {- Returns the universal y coordinate of a hex address, so it can be compared to all others across sectors. -}
        universalHexY hexAddr =
            hexAddr.y + hexAddr.sectorY * numRows

        ( minX, minY ) =
            ( if universalHexX firstAddr < universalHexX secondAddr then
                firstAddr.x
>>>>>>> 5d15fa3b


{-| Returns the universal x coordinate of a hex address, so it can be compared to all others across sectors.
-}
universalHexX numCols hexAddr =
    hexAddr.x + hexAddr.sectorX * numCols


{-| Returns the universal y coordinate of a hex address, so it can be compared to all others across sectors.
-}
universalHexY numRows hexAddr =
    hexAddr.y - hexAddr.sectorY * numRows


{-| Returns a list of hex addresses between two hex addresses, inclusive.
-}
between : { maxX : Int, maxY : Int } -> HexAddress -> HexAddress -> List HexAddress
between hexRules firstAddr secondAddr =
    let
        ( numCols, numRows ) = ( hexRules.maxX, hexRules.maxY )
        ( minX, minY ) = (firstAddr.x, firstAddr.y)
        ( maxX, maxY ) = (secondAddr.x, secondAddr.y)
        ( minSectorX, minSectorY ) = ( firstAddr.sectorX , firstAddr.sectorY )
        ( maxSectorX, maxSectorY ) = ( secondAddr.sectorX , secondAddr.sectorY )

        hexesInSector sectorX sectorY =
            let
                startHexX = if sectorX == minSectorX then minX else 1
                endHexX = if sectorX == maxSectorX then maxX else numCols
                startHexY = if sectorY == minSectorY then minY else 1
                endHexY = if sectorY == maxSectorY then maxY else numRows
            in
            List.range startHexY endHexY
                |> List.map
                    (\y ->
                        List.range startHexX endHexX
                            |> List.map (\x -> { sectorX = sectorX , sectorY = sectorY , x = x , y = y })
                    )
    in
    -- for every sector X in ranges and for every sector Y in range,
    -- create a hex address for every sector
    List.range minSectorX maxSectorX
        |> List.concatMap
            (\sectorX ->
                List.range maxSectorY minSectorY |> List.reverse
                    |> List.concatMap
                        (\sectorY ->
                            hexesInSector sectorX sectorY
                        )
            )
        |> List.concat


hexLabel : HexAddress -> String
hexLabel { x, y } =
    (String.fromInt x |> String.pad 2 '0')
        ++ (String.fromInt y |> String.pad 2 '0')<|MERGE_RESOLUTION|>--- conflicted
+++ resolved
@@ -1,8 +1,4 @@
-<<<<<<< HEAD
-module Traveller.HexAddress exposing (AfterChange, Delta, HexAddress, addVal, between, create, createFromSolarSystem, hexLabel, shiftAddressBy, toKey, toString, universalHexX, universalHexY)
-=======
-module Traveller.HexAddress exposing (AfterChange, Delta, HexAddress, addVal, between, create, createFromSolarSystem, createFromStarSystem, hexLabel, shiftAddressBy, toKey, toSectorKey)
->>>>>>> 5d15fa3b
+module Traveller.HexAddress exposing (AfterChange, Delta, HexAddress, addVal, between, create, createFromSolarSystem, createFromStarSystem, hexLabel, shiftAddressBy, toKey, toSectorKey, toString, universalHexX, universalHexY)
 
 
 type alias HexAddress =
@@ -96,7 +92,6 @@
         ++ String.fromInt y
 
 
-<<<<<<< HEAD
 toString : HexAddress -> String
 toString { sectorX, sectorY, x, y } =
     "Sector: "
@@ -107,7 +102,20 @@
         ++ String.fromInt x
         ++ ", "
         ++ String.fromInt y
-=======
+
+
+{-| Returns the universal x coordinate of a hex address, so it can be compared to all others across sectors.
+-}
+universalHexX numCols hexAddr =
+    hexAddr.x + hexAddr.sectorX * numCols
+
+
+{-| Returns the universal y coordinate of a hex address, so it can be compared to all others across sectors.
+-}
+universalHexY numRows hexAddr =
+    hexAddr.y - hexAddr.sectorY * numRows
+
+
 toSectorKey : HexAddress -> String
 toSectorKey { sectorX, sectorY } =
     String.fromInt sectorX
@@ -123,55 +131,53 @@
         ( numCols, numRows ) =
             ( hexRules.maxX, hexRules.maxY )
 
-        {- Returns the universal x coordinate of a hex address, so it can be compared to all others across sectors. -}
-        universalHexX hexAddr =
-            hexAddr.x + hexAddr.sectorX * numCols
-
-        {- Returns the universal y coordinate of a hex address, so it can be compared to all others across sectors. -}
-        universalHexY hexAddr =
-            hexAddr.y + hexAddr.sectorY * numRows
-
         ( minX, minY ) =
-            ( if universalHexX firstAddr < universalHexX secondAddr then
-                firstAddr.x
->>>>>>> 5d15fa3b
-
-
-{-| Returns the universal x coordinate of a hex address, so it can be compared to all others across sectors.
--}
-universalHexX numCols hexAddr =
-    hexAddr.x + hexAddr.sectorX * numCols
-
-
-{-| Returns the universal y coordinate of a hex address, so it can be compared to all others across sectors.
--}
-universalHexY numRows hexAddr =
-    hexAddr.y - hexAddr.sectorY * numRows
-
-
-{-| Returns a list of hex addresses between two hex addresses, inclusive.
--}
-between : { maxX : Int, maxY : Int } -> HexAddress -> HexAddress -> List HexAddress
-between hexRules firstAddr secondAddr =
-    let
-        ( numCols, numRows ) = ( hexRules.maxX, hexRules.maxY )
-        ( minX, minY ) = (firstAddr.x, firstAddr.y)
-        ( maxX, maxY ) = (secondAddr.x, secondAddr.y)
-        ( minSectorX, minSectorY ) = ( firstAddr.sectorX , firstAddr.sectorY )
-        ( maxSectorX, maxSectorY ) = ( secondAddr.sectorX , secondAddr.sectorY )
+            ( firstAddr.x, firstAddr.y )
+
+        ( maxX, maxY ) =
+            ( secondAddr.x, secondAddr.y )
+
+        ( minSectorX, minSectorY ) =
+            ( firstAddr.sectorX, firstAddr.sectorY )
+
+        ( maxSectorX, maxSectorY ) =
+            ( secondAddr.sectorX, secondAddr.sectorY )
 
         hexesInSector sectorX sectorY =
             let
-                startHexX = if sectorX == minSectorX then minX else 1
-                endHexX = if sectorX == maxSectorX then maxX else numCols
-                startHexY = if sectorY == minSectorY then minY else 1
-                endHexY = if sectorY == maxSectorY then maxY else numRows
+                startHexX =
+                    if sectorX == minSectorX then
+                        minX
+
+                    else
+                        1
+
+                endHexX =
+                    if sectorX == maxSectorX then
+                        maxX
+
+                    else
+                        numCols
+
+                startHexY =
+                    if sectorY == minSectorY then
+                        minY
+
+                    else
+                        1
+
+                endHexY =
+                    if sectorY == maxSectorY then
+                        maxY
+
+                    else
+                        numRows
             in
             List.range startHexY endHexY
                 |> List.map
                     (\y ->
                         List.range startHexX endHexX
-                            |> List.map (\x -> { sectorX = sectorX , sectorY = sectorY , x = x , y = y })
+                            |> List.map (\x -> { sectorX = sectorX, sectorY = sectorY, x = x, y = y })
                     )
     in
     -- for every sector X in ranges and for every sector Y in range,
@@ -179,7 +185,8 @@
     List.range minSectorX maxSectorX
         |> List.concatMap
             (\sectorX ->
-                List.range maxSectorY minSectorY |> List.reverse
+                List.range maxSectorY minSectorY
+                    |> List.reverse
                     |> List.concatMap
                         (\sectorY ->
                             hexesInSector sectorX sectorY
