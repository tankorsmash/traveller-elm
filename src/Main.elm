--- conflicted
+++ resolved
@@ -186,14 +186,9 @@
         [ Dialog.view "error-dialog" ToggleErrorDialog model.dialogBody
         , div
             []
-<<<<<<< HEAD
             [ elmUiHackLayout
             , Html.nav [ class "navbar navbar-expand m-3" ]
-                [ a [ href "/", class "navbar-brand" ] [ text "Traveller" ]
-=======
-            [ Html.nav [ class "navbar navbar-expand m-3" ]
                 [ a [ href "?", class "navbar-brand" ] [ text "Navigation" ]
->>>>>>> 83364cc9
                 , Html.ul [ class "navbar-nav" ]
                     [ Html.li [ class "nav-item" ] [ a [ class "nav-link", href "/" ] [ text "Uncharted Space" ] ]
                     ]
