--- conflicted
+++ resolved
@@ -163,7 +163,7 @@
             )
 
 
-{-| since elm-ui only expects one layout with a static stylesheet,  we put this
+{-| since elm-ui only expects one layout with a static stylesheet, we put this
 one first always so it'll have the stylesheet set-up and all the rest don't
 need to specify much.
 -}
@@ -199,20 +199,9 @@
                     [ Html.li [ class "nav-item" ] [ a [ class "nav-link", href "/" ] [ text "Map" ] ]
                     ]
                 ]
-<<<<<<< HEAD
-            , case model.route of
-                Just TravellerPage ->
-                    Html.map GotTravellerMsg <|
-                        Element.layoutWith { options = [ Element.noStaticStyleSheet ] } [ Element.centerX ] <|
-                            Traveller.view model.travellerModel
-
-                Nothing ->
-                    Html.text "404 i guess"
-=======
             , Html.map GotTravellerMsg <|
-                Element.layout [ Element.centerX ] <|
+                Element.layoutWith { options = [ Element.noStaticStyleSheet ] } [ Element.centerX ] <|
                     Traveller.view model.travellerModel
->>>>>>> fa2c0e60
             ]
         ]
     }